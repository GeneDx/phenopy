[![python-version](https://img.shields.io/badge/python-3.6+-blue.svg)](https://www.python.org/downloads/release/python-360/)
[![github-actions](https://github.com/GeneDx/phenopy/workflows/Python%20package/badge.svg)](https://github.com/GeneDx/phenopy/actions)
[![codecov](https://codecov.io/gh/GeneDx/phenopy/branch/develop/graph/badge.svg)](https://codecov.io/gh/GeneDx/phenopy)

# phenopy
`phenopy` is a Python package to perform phenotype similarity scoring by semantic similarity. `phenopy` is a
lightweight but highly optimized command line tool and library to efficiently perform semantic similarity scoring on
generic entities with phenotype annotations from the [Human Phenotype Ontology (HPO)](https://hpo.jax.org/app/).

![Phenotype Similarity Clustering](https://raw.githubusercontent.com/GeneDx/phenopy/develop/notebooks/output/cluster_three_diseases.png)

## Installation
Install using pip:
```bash
pip install phenopy
```

Install from GitHub:
```bash
git clone https://github.com/GeneDx/phenopy.git
cd phenopy
python setup.py install
```

## Command Line Usage
### Initial setup
phenopy is designed to run with minimal setup from the user, to run phenopy with default parameters (recommended), skip ahead
to the [Commands overview](#Commands-overview).  

This section provides details about where phenopy stores data resources and config files. The following occurs when
you run phenopy for the first time.
 1. phenopy creates a `.phenopy/` directory in your home folder and downloads external resources from HPO into the
  `$HOME/.phenopy/data/` directory.
 2. phenopy stores a binary version of the HPO as a [networkx](https://networkx.github.io/documentation/stable/reference/classes/multidigraph.html)
 graph object here: `$HOME/.phenopy/data/hpo_network.pickle`.
 3. phenopy creates a `$HOME/.phenopy/phenopy.ini` config file where users can set variables for phenopy to use
 at runtime.

### Commands overview
`phenopy` is primarily used as a command line tool. An entity, as described here, is presented as a sample, gene, or
disease, but could be any concept that warrants annotation of phenotype terms.

1. Score similarity of an entity defined by the HPO terms from an input file against all the OMIM diseases in
`.phenopy/data/phenotype.hpoa`. We provide a test input file in the repo.
    ```bash
    phenopy score tests/data/test.score.txt
    ```
    Output:
    ```
    #query	omim_id	score
    SAMPLE	210100	0.0
    SAMPLE	163600	0.0445
    SAMPLE	615763	0.0543
    ...
    ```
    
2. Score similarity of an entity defined by the HPO terms from an input file against all the OMIM diseases in
`.phenopy/data/phenotype.hpoa`, use `--agg-score=BMWA` to weigh each diseases' phenotypes by the frequency of
a phenotype seen in each particular disease.
    ```bash
    phenopy score tests/data/test.score.txt --agg-score=BMWA
    ```
    Output:
    ```
    #query	omim_id	score
    SAMPLE	210100	0.0
    SAMPLE	163600	0.0371
    SAMPLE	615763	0.0561
    ...
    ```

3. Score similarity of an entity defined by the HPO terms from an input file against a custom list of entities with HPO annotations, referred to as the `--records-file`.
    ```bash
    phenopy score tests/data/test.score.txt --records-file tests/data/test.score-product.txt
    ```
    Output:
    ```
    #query  omim_id score
    SAMPLE  210100  3e-05
    SAMPLE  163600  0.0445
    SAMPLE  615763  0.05498
    ...
    ```

4. Score pairwise similarity of entities defined in the `--records-file`.

    ```bash
    phenopy score-product tests/data/test.score-product.txt --threads 4
    ```
    Output:
    ```
    118200	118200	0.7692
    118200	118300	0.5345
    118200	300905	0.2647
    ...
    ```
<<<<<<< HEAD
4. Score age-adjusted pairwise similarity of entities defined in the `--records-file`, 
    using phenotype mean age and standard deviation defined in the `--pheno_ages_file`,
    select best-match weighted average as the scoring aggregation method `--agg_score BMWA`.
=======
5. Score age-adjusted pairwise similarity of entities defined in the `--records-file`.
    using phenotype mean age and standard deviation defined in the `--pheno_ages_file`.
    select best-match weighted average as the scoring aggregation method `--agg_score BMWA`.  
>>>>>>> 70378e46

    ```bash
    phenopy score-product tests/data/test.score-product-age.txt --pheno_ages_file tests/data/phenotype_age.tsv --agg_score BMWA --threads 4
    ```
    Output:
    ```
    118200  118200  0.2288
    118210  118210  0.2038
    118211  118211  0.2038
    118200  118210  0.1636
    ...
    ```
    
    The phenotype age file contains hpo-id, mean, sd as tab separated text as follows
    
    |  |  | |
    |------------|------|-----|
    | HP:0001251 | 6.0  | 3.0 |
    | HP:0001263 | 1.0  | 1.0 |
    | HP:0001290 | 1.0  | 1.0 |
    | HP:0004322 | 10.0 | 3.0 |
    | HP:0001249 | 6.0  | 3.0 |

  If no phenotype ages file is provided `--agg_score BMWA` can be selected to use default, open access literature-derived phenotype ages (~ 1,400 age weighted phenotypes).  
   ```bash
    phenopy score-product tests/data/test.score-product-age.txt  --agg_score BMWA --threads 4
   ```


## Parameters
For a full list of command arguments use `phenopy [subcommand] --help`:
```bash
phenopy score --help
```
Output:
```
    --records_file=RECORDS_FILE
        One record per line, tab delimited. First column record unique identifier, second column pipe separated list of HPO identifier (HP:0000001).
    --query_name=QUERY_NAME
        Unique identifier for the query file.
    --obo_file=OBO_FILE
        OBO file from https://hpo.jax.org/app/download/ontology.
    --disease_to_phenotype_file=DISEASE_TO_PHENOTYPE_FILE
        Disease to phenotype annoations from http://compbio.charite.de/jenkins/job/hpo.annotations.2018/
    --threads=THREADS
        Number of parallel process to use.
    --agg_score=AGG_SCORE
        The aggregation method to use for summarizing the similarity matrix between two term sets Must be one of {'BMA', 'maximum'}
    --no_parents=NO_PARENTS
        If provided, scoring is done by only using the most informative nodes. All parent nodes are removed.
    --custom_annotations_file=CUSTOM_ANNOTATIONS_FILE
        A custom entity-to-phenotype annotation file in the same format as tests/data/test.score-product.txt
    --output_file=OUTPUT_FILE
        filepath where to store the results.
```
## Library Usage
The `phenopy` library can be used as a `Python` module, allowing more control for advanced users.   

```python
import os
from phenopy import config
from phenopy.obo import restore
from phenopy.score import Scorer

network_file = os.path.join(config.data_directory, 'hpo_network.pickle')

hpo = restore(network_file)
scorer = Scorer(hpo)

terms_a = ['HP:0001882', 'HP:0011839']
terms_b = ['HP:0001263', 'HP:0000252']

print(scorer.score(terms_a, terms_b))
```
Output:
```
0.0005
```

Another example is to use the library to prune parent phenotypes from the `phenotype.hpoa`
```python
import os
from phenopy import config
from phenopy.obo import restore
from phenopy.util import export_phenotype_hpoa_with_no_parents


network_file = os.path.join(config.data_directory, 'hpo_network.pickle')
disease_to_phenotype_file = os.path.join(config.data_directory, 'phenotype.hpoa.txt')
disease_to_phenotype_no_parents_file = os.path.join(config.data_directory, 'phenotype.noparents.hpoa')

hpo = restore(network_file)
export_phenotype_hpoa_with_no_parents(disease_to_phenotype_file, disease_to_phenotype_no_parents_file, hpo)
```

### Config
While we recommend using the default settings for most users, the config file *can be* modified: `$HOME/.phenopy/phenopy.ini`.

**IMPORTANT NOTE:  
If the config variable `hpo_network_file` is defined, phenopy will try to load this stored version of the HPO and ignore
the following command-line arguments: `obo_file` and `custom_annotations_file`.**

To run phenopy with different `obo_file` or `custom_annotations_file`:
Rename or move the HPO network file: `mv $HOME/.phenopy/data/hpo_network.pickle $HOME/.phenopy/data/hpo_network.old.pickle`

To run phenopy with a previously stored version of the HPO network, simply set
`hpo_network_file = /path/to/hpo_network.pickle`.  

## Contributing
We welcome contributions from the community. Please follow these steps to setup a local development environment.  
```bash
pipenv install --dev
```

To run tests locally:
```bash
pipenv shell
coverage run --source=. -m unittest discover --start-directory tests/
coverage report -m
```  

## References
The underlying algorithm which determines the semantic similarity for any two HPO terms is based on an implementation of HRSS, [published here](https://www.ncbi.nlm.nih.gov/pubmed/23741529).<|MERGE_RESOLUTION|>--- conflicted
+++ resolved
@@ -94,16 +94,9 @@
     118200	300905	0.2647
     ...
     ```
-<<<<<<< HEAD
-4. Score age-adjusted pairwise similarity of entities defined in the `--records-file`, 
+5. Score age-adjusted pairwise similarity of entities defined in the `--records-file`, 
     using phenotype mean age and standard deviation defined in the `--pheno_ages_file`,
     select best-match weighted average as the scoring aggregation method `--agg_score BMWA`.
-=======
-5. Score age-adjusted pairwise similarity of entities defined in the `--records-file`.
-    using phenotype mean age and standard deviation defined in the `--pheno_ages_file`.
-    select best-match weighted average as the scoring aggregation method `--agg_score BMWA`.  
->>>>>>> 70378e46
-
     ```bash
     phenopy score-product tests/data/test.score-product-age.txt --pheno_ages_file tests/data/phenotype_age.tsv --agg_score BMWA --threads 4
     ```
