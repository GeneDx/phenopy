--- conflicted
+++ resolved
@@ -13,13 +13,10 @@
 from phenopy.weights import make_age_distributions
 
 
-<<<<<<< HEAD
-def score(query_hpo_file, records_file=None, query_name='SAMPLE', obo_file=None, disease_to_phenotype_file=None, threads=1,
+
+def score(query_hpo_file=None, records_file=None, query_name='SAMPLE', obo_file=None, disease_to_phenotype_file=None, threads=1,
           agg_score='BMA', no_parents=False, complete_output=False, custom_annotations_file=None, output_file=None):
-=======
-def score(query_hpo_file=None, records_file=None, query_name='SAMPLE', obo_file=None, disease_to_phenotype_file=None, threads=1,
-          agg_score='BMA', no_parents=False, custom_annotations_file=None, output_file=None):
->>>>>>> 1964898d
+
     """
     Scores a case HPO terms against all diseases associated HPO.
 
@@ -60,12 +57,6 @@
             )
             exit(1)
 
-    # try:
-    #     with open(query_hpo_file, 'r') as case_fh:
-    #         case_hpo = case_fh.read().splitlines()
-    # except (FileNotFoundError, PermissionError) as e:
-    #     logger.critical(e)
-    #     exit(1)
 
     # load phenotypes to diseases associations
     disease_to_phenotypes, phenotype_to_diseases, phenotype_disease_frequencies = load_d2p(disease_to_phenotype_file, logger=logger)
@@ -89,6 +80,12 @@
         disease_to_phenotypes[record_id] = scorer.filter_and_sort_hpo_ids(phenotypes)
 
     if records_file and query_hpo_file:
+        try:
+            with open(query_hpo_file, 'r') as case_fh:
+                case_hpo = case_fh.read().splitlines()
+        except (FileNotFoundError, PermissionError) as e:
+            logger.critical(e)
+            exit(1)
 
         if no_parents is True:
             case_hpo = remove_parents(case_hpo, hpo_network)
@@ -163,6 +160,13 @@
             exit(1)
 
     elif query_hpo_file and records_file is None:
+        try:
+            with open(query_hpo_file, 'r') as case_fh:
+                case_hpo = case_fh.read().splitlines()
+        except (FileNotFoundError, PermissionError) as e:
+            logger.critical(e)
+            exit(1)
+
         # score and output case hpo terms against all disease associated set of hpo terms
         logger.info(f'Scoring case HPO terms from file: {query_hpo_file}')
 
